/**
 * @license
 * Copyright 2016 Google Inc. All rights reserved.
 *
 * Licensed under the Apache License, Version 2.0 (the "License");
 * you may not use this file except in compliance with the License.
 * You may obtain a copy of the License at
 *
 *     http://www.apache.org/licenses/LICENSE-2.0
 *
 * Unless required by applicable law or agreed to in writing, software
 * distributed under the License is distributed on an "AS IS" BASIS,
 * WITHOUT WARRANTIES OR CONDITIONS OF ANY KIND, either express or implied.
 * See the License for the specific language governing permissions and
 * limitations under the License.
 */
'use strict';

const fs = require('fs');

const log = (typeof process !== 'undefined' && 'version' in process) ?
    require('npmlog').log : console.log.bind(console);

function loadPage(driver, gatherers, options) {
  const loadPage = options.flags.loadPage;
  const url = options.url;

  if (loadPage) {
    return driver.gotoURL(url, driver.WAIT_FOR_LOADED);
  }

<<<<<<< HEAD
  return Promise.resolve();
}
=======
    if (loadPage) {
      return driver.gotoURL(url);
    }
>>>>>>> cd9d57cd

function reloadPage(driver, options) {
  // Such a hack... since a Page.reload command does not let
  // a service worker take over we have to trick the browser into going away
  // and then coming back.
  return driver.sendCommand('Page.navigate', {url: 'about:blank'}).then(_ => {
    return driver.gotoURL(options.url, driver.WAIT_FOR_LOADED);
  });
}

<<<<<<< HEAD
function setupDriver(driver, gatherers, options) {
  return new Promise((resolve, reject) => {
    // Enable emulation.
    if (options.flags.mobile) {
      return resolve(driver.beginEmulation());
    }
=======
  static reloadPage(driver, options) {
    // Such a hack... since a Page.reload command does not let
    // a service worker take over we have to trick the browser into going away
    // and then coming back.
    return driver.sendCommand('Page.navigate', {url: 'about:blank'}).then(_ => {
      return driver.gotoURL(options.url);
    });
  }
>>>>>>> cd9d57cd

    // noop if no mobile emulation
    resolve();
  }).then(_ => {
    return driver.cleanAndDisableBrowserCaches();
  }).then(_ => {
    // Force SWs to update on load.
    return driver.forceUpdateServiceWorkers();
  });
}

// Enable tracing and network record collection.
function beginPassiveCollection(driver) {
  return driver.beginTrace().then(_ => {
    return driver.beginNetworkCollect();
  });
}

function endPassiveCollection(options, tracingData) {
  const driver = options.driver;
  const saveTrace = options.flags.saveTrace;
  return driver.endNetworkCollect().then(networkRecords => {
    tracingData.networkRecords = networkRecords;
  }).then(_ => {
    return driver.endTrace();
  }).then(traceContents => {
    tracingData.traceContents = traceContents;
  }).then(_ => {
    return saveTrace && saveAssets(tracingData, options.url);
  });
}

function phaseRunner(gatherers) {
  return function runPhase(gatherFun) {
    return gatherers.reduce((chain, gatherer) => {
      return chain.then(_ => gatherFun(gatherer));
    }, Promise.resolve());
  };
}

function run(gatherers, options) {
  const driver = options.driver;
  const tracingData = {};

  if (options.url === undefined || options.url === null) {
    throw new Error('You must provide a url to scheduler');
  }

  const runPhase = phaseRunner(gatherers);

  return driver.connect()
    // Initial prep before the page load.
    .then(_ => setupDriver(driver, gatherers, options))
    .then(_ => runPhase(gatherer => gatherer.setup(options)))
    .then(_ => beginPassiveCollection(driver))
    .then(_ => runPhase(gatherer => gatherer.beforePageLoad(options)))

    // Load page, gather from browser, stop profilers.
    .then(_ => loadPage(driver, gatherers, options))
    .then(_ => runPhase(gatherer => gatherer.afterPageLoad(options)))
    .then(_ => endPassiveCollection(options, tracingData))
    .then(_ => runPhase(gatherer => gatherer.afterTraceCollected(options, tracingData)))

    // Reload page for SW, etc.
    .then(_ => runPhase(gatherer => gatherer.reloadSetup(options)))
    .then(_ => runPhase(gatherer => gatherer.beforeReloadPageLoad(options)))
    .then(_ => reloadPage(driver, options))
    .then(_ => runPhase(gatherer => gatherer.afterReloadPageLoad(options)))

    // Finish and teardown.
    .then(_ => driver.disconnect())
    .then(_ => runPhase(gatherer => gatherer.tearDown(options)))
    .then(_ => {
      // Collate all the gatherer results.
      return gatherers.map(g => g.artifact).concat(
          {networkRecords: tracingData.networkRecords},
          {traceContents: tracingData.traceContents});
    });
}

function saveAssets(tracingData, url) {
  const date = new Date();
  const hostname = url.match(/^.*?\/\/(.*?)(:?\/|$)/)[1];
  const filename = (hostname + '_' + date.toISOString() + '.trace.json')
      .replace(/[\/\?<>\\:\*\|":]/g, '-');
  fs.writeFileSync(filename, JSON.stringify(tracingData.traceContents, null, 2));
  log('info', 'trace file saved to disk', filename);
}

module.exports = {
  loadPage,
  reloadPage,
  setupDriver,
  beginPassiveCollection,
  endPassiveCollection,
  phaseRunner,
  run,
  saveAssets
};<|MERGE_RESOLUTION|>--- conflicted
+++ resolved
@@ -26,44 +26,27 @@
   const url = options.url;
 
   if (loadPage) {
-    return driver.gotoURL(url, driver.WAIT_FOR_LOADED);
+    return driver.gotoURL(url);
   }
 
-<<<<<<< HEAD
   return Promise.resolve();
 }
-=======
-    if (loadPage) {
-      return driver.gotoURL(url);
-    }
->>>>>>> cd9d57cd
 
 function reloadPage(driver, options) {
   // Such a hack... since a Page.reload command does not let
   // a service worker take over we have to trick the browser into going away
   // and then coming back.
   return driver.sendCommand('Page.navigate', {url: 'about:blank'}).then(_ => {
-    return driver.gotoURL(options.url, driver.WAIT_FOR_LOADED);
+    return driver.gotoURL(options.url);
   });
 }
 
-<<<<<<< HEAD
 function setupDriver(driver, gatherers, options) {
   return new Promise((resolve, reject) => {
     // Enable emulation.
     if (options.flags.mobile) {
       return resolve(driver.beginEmulation());
     }
-=======
-  static reloadPage(driver, options) {
-    // Such a hack... since a Page.reload command does not let
-    // a service worker take over we have to trick the browser into going away
-    // and then coming back.
-    return driver.sendCommand('Page.navigate', {url: 'about:blank'}).then(_ => {
-      return driver.gotoURL(options.url);
-    });
-  }
->>>>>>> cd9d57cd
 
     // noop if no mobile emulation
     resolve();
