/* eslint-disable */
module.exports = {
  "settings": {},
  "passes": [{
    "passName": "defaultPass",
    "recordTrace": true,
    "pauseBeforeTraceEndMs": 5000,
    "useThrottling": true,
    "gatherers": [
      "url",
      "viewport",
      "viewport-dimensions",
      "theme-color",
      "manifest",
      "image-usage",
      "accessibility"
    ]
  },
  {
    "passName": "offlinePass",
    "useThrottling": false,
    "gatherers": [
      "service-worker",
      "offline",
      "start-url",
    ]
  },
  {
    "passName": "redirectPass",
    "useThrottling": false,
    // Speed up the redirect pass by blocking stylesheets, fonts, and images
    "blockedUrlPatterns": ["*.css", "*.jpg", "*.jpeg", "*.png", "*.gif", "*.svg", "*.ttf", "*.woff", "*.woff2"],
    "gatherers": [
      "http-redirect",
      "html-without-javascript",
    ]
  }, {
    "passName": "dbw",
    "useThrottling": false,
    "gatherers": [
      "chrome-console-messages",
      // "styles",
      // "css-usage",
      "dobetterweb/all-event-listeners",
      "dobetterweb/anchors-with-no-rel-noopener",
      "dobetterweb/appcache",
      "dobetterweb/console-time-usage",
      "dobetterweb/datenow",
      "dobetterweb/document-write",
      "dobetterweb/geolocation-on-start",
      "dobetterweb/notification-on-start",
      "dobetterweb/domstats",
      "dobetterweb/optimized-images",
      "dobetterweb/response-compression",
      "dobetterweb/tags-blocking-first-paint",
      "dobetterweb/websql"
    ]
  }],

  "audits": [
    "is-on-https",
    "redirects-http",
    "service-worker",
    "works-offline",
    "viewport",
    "without-javascript",
    "first-meaningful-paint",
    "load-fast-enough-for-pwa",
    "speed-index-metric",
    "estimated-input-latency",
<<<<<<< HEAD
    "consistently-interactive",
=======
    "time-to-firstbyte",
>>>>>>> 0e80b611
    "first-interactive",
    "time-to-interactive",
    "user-timings",
    "critical-request-chains",
    "webapp-install-banner",
    "splash-screen",
    "themed-omnibox",
    "manifest-short-name-length",
    "content-width",
    "deprecations",
    "accessibility/accesskeys",
    "accessibility/aria-allowed-attr",
    "accessibility/aria-required-attr",
    "accessibility/aria-required-children",
    "accessibility/aria-required-parent",
    "accessibility/aria-roles",
    "accessibility/aria-valid-attr-value",
    "accessibility/aria-valid-attr",
    "accessibility/audio-caption",
    "accessibility/button-name",
    "accessibility/bypass",
    "accessibility/color-contrast",
    "accessibility/definition-list",
    "accessibility/dlitem",
    "accessibility/document-title",
    "accessibility/duplicate-id",
    "accessibility/frame-title",
    "accessibility/html-has-lang",
    "accessibility/html-lang-valid",
    "accessibility/image-alt",
    "accessibility/input-image-alt",
    "accessibility/label",
    "accessibility/layout-table",
    "accessibility/link-name",
    "accessibility/list",
    "accessibility/listitem",
    "accessibility/meta-refresh",
    "accessibility/meta-viewport",
    "accessibility/object-alt",
    "accessibility/tabindex",
    "accessibility/td-headers-attr",
    "accessibility/th-has-data-cells",
    "accessibility/valid-lang",
    "accessibility/video-caption",
    "accessibility/video-description",
    "byte-efficiency/total-byte-weight",
    // "byte-efficiency/unused-css-rules",
    "byte-efficiency/offscreen-images",
    "byte-efficiency/uses-optimized-images",
    "byte-efficiency/uses-request-compression",
    "byte-efficiency/uses-responsive-images",
    "dobetterweb/appcache-manifest",
    "dobetterweb/dom-size",
    "dobetterweb/external-anchors-use-rel-noopener",
    "dobetterweb/geolocation-on-start",
    "dobetterweb/link-blocking-first-paint",
    "dobetterweb/no-console-time",
    "dobetterweb/no-datenow",
    "dobetterweb/no-document-write",
    "dobetterweb/no-mutation-events",
    // "dobetterweb/no-old-flexbox",
    "dobetterweb/no-websql",
    "dobetterweb/notification-on-start",
    "dobetterweb/script-blocking-first-paint",
    "dobetterweb/uses-http2",
    "dobetterweb/uses-passive-event-listeners"
  ],

  "aggregations": [{
    "name": "Progressive Web App",
    "id": "pwa",
    "description": "These audits validate the aspects of a Progressive Web App. They are a subset of the [PWA Checklist](https://developers.google.com/web/progressive-web-apps/checklist).",
    "scored": true,
    "categorizable": true,
    "items": [{
      "name": "App can load on offline/flaky connections",
      "description": "Ensuring your web app can respond when the network connection is unavailable or flaky is critical to providing your users a good experience. This is achieved through use of a [Service Worker](https://developers.google.com/web/fundamentals/primers/service-worker/).",
      "audits": {
        "service-worker": {
          "expectedValue": true,
          "weight": 1
        },
        "works-offline": {
          "expectedValue": true,
          "weight": 1
        }
      }
    },{
      "name": "Page load performance is fast",
      "description": "Users notice if sites and apps don't perform well. These top-level metrics capture the most important perceived performance concerns.",
      "audits": {
        "load-fast-enough-for-pwa": {
          "expectedValue": true,
          "weight": 1
        },
        "first-meaningful-paint": {
          "expectedValue": 100,
          "weight": 1
        },
        "speed-index-metric": {
          "expectedValue": 100,
          "weight": 1
        },
        "estimated-input-latency": {
          "expectedValue": 100,
          "weight": 1
        },
        "time-to-firstbyte": {
          "expectedValue": true,
          "weight": 1
        },
        "time-to-interactive": {
          "expectedValue": 100,
          "weight": 1
        }
      }
    }, {
      "name": "Site is progressively enhanced",
      "description": "Progressive enhancement means that everyone can access the basic content and functionality of a page in any browser, and those without certain browser features may receive a reduced but still functional experience.",
      "audits": {
        "without-javascript": {
          "expectedValue": true,
          "weight": 1
        }
      }
    }, {
      "name": "Network connection is secure",
      "description": "Security is an important part of the web for both developers and users. Moving forward, Transport Layer Security (TLS) support will be required for many APIs.",
      "audits": {
        "is-on-https": {
          "expectedValue": true,
          "weight": 1
        },
        "redirects-http": {
          "expectedValue": true,
          "weight": 1
        }
      }
    }, {
      "name": "User can be prompted to Add to Homescreen",
      "audits": {
        "webapp-install-banner": {
          "expectedValue": true,
          "weight": 1
        }
      }
    }, {
      "name": "Installed web app will launch with custom splash screen",
      "audits": {
        "splash-screen": {
          "expectedValue": true,
          "weight": 1
        }
      }
    }, {
      "name": "Address bar matches brand colors",
      "audits": {
        "themed-omnibox": {
          "expectedValue": true,
          "weight": 1
        }
      }
    }, {
      "name": "Design is mobile-friendly",
      "description": "Users increasingly experience your app on mobile devices, so it's important to ensure that the experience can adapt to smaller screens.",
      "audits": {
        "viewport": {
          "expectedValue": true,
          "weight": 1
        },
        "content-width": {
          "expectedValue": true,
          "weight": 1
        }
      }
    }]
  }, {
    "name": "Best Practices",
    "id": "bp",
    "description": "We've compiled some recommendations for modernizing your web app and avoiding performance pitfalls. These audits do not affect your score but are worth a look.",
    "scored": false,
    "categorizable": true,
    "items": [{
      "name": "Using modern offline features",
      "audits": {
        "appcache-manifest": {
          "expectedValue": true,
          "weight": 1
        },
        "no-websql": {
          "expectedValue": true,
          "weight": 1
        }
      }
    }, {
      "name": "Using modern protocols",
      "audits": {
        "is-on-https": {
          "expectedValue": true,
          "weight": 1
        },
        "uses-http2": {
          "expectedValue": true,
          "description": "Resources made by this application should be severed over HTTP/2 for improved performance.",
          "weight": 1
        }
      }
    }, {
      "name": "Using modern CSS features",
      "audits": {
        "no-old-flexbox": {
          "expectedValue": true,
          "weight": 1
        }
      }
    }, {
      "name": "Using modern JavaScript features",
      "audits": {
        "uses-passive-event-listeners": {
          "expectedValue": true,
          "weight": 1
        },
        "no-mutation-events": {
          "expectedValue": true,
          "weight": 1
        }
      }
    }, {
      "name": "Avoiding APIs that harm the user experience",
      "audits": {
        "no-document-write": {
          "expectedValue": true,
          "weight": 1
        },
        "external-anchors-use-rel-noopener": {
          "expectedValue": true,
          "weight": 1
        },
        "geolocation-on-start": {
          "expectedValue": true,
          "weight": 1
        },
        "notification-on-start": {
          "expectedValue": true,
          "weight": 1
        }
      }
    }, {
      "name": "Avoiding deprecated APIs and browser interventions",
      "audits": {
        "deprecations": {
          "expectedValue": true,
          "weight": 1
        }
      }
    }, {
      "name": "Other",
      "audits": {
        "manifest-short-name-length": {
          "expectedValue": true,
          "weight": 1
        }
      }
    }]
  }, {
      "name": "Accessibility",
      "id": "accessibility",
      "description": "These checks highlight opportunities to [improve the accessibility of your app](https://developers.google.com/web/fundamentals/accessibility).",
      "scored": false,
      "categorizable": true,
      "items": [{
        "name": "Color contrast of elements is satisfactory",
        "audits": {
          "color-contrast": {
            "expectedValue": true,
            "weight": 1
          }
        }
      }, {
        "name": "Elements are well structured",
        "audits": {
          "definition-list": {
            "expectedValue": true,
            "weight": 1
          },
          "dlitem": {
            "expectedValue": true,
            "weight": 1
          },
          "duplicate-id": {
            "expectedValue": true,
            "weight": 1
          },
          "list": {
            "expectedValue": true,
            "weight": 1
          },
          "listitem": {
            "expectedValue": true,
            "weight": 1
          }
        }
      }, {
        "name": "Elements avoid incorrect use of attributes",
        "audits": {
          "accesskeys": {
            "expectedValue": true,
            "weight": 1
          },
          "audio-caption": {
            "expectedValue": true,
            "weight": 1
          },
          "image-alt": {
            "expectedValue": true,
            "weight": 1
          },
          "input-image-alt": {
            "expectedValue": true,
            "weight": 1
          },
          "tabindex": {
            "expectedValue": true,
            "weight": 1
          },
          "td-headers-attr": {
            "expectedValue": true,
            "weight": 1
          },
          "th-has-data-cells": {
            "expectedValue": true,
            "weight": 1
          }
        }
      }, {
        "name": "Elements applying ARIA follow correct practices",
        "audits": {
          "aria-allowed-attr": {
            "expectedValue": true,
            "weight": 1
          },
          "aria-required-attr": {
            "expectedValue": true,
            "weight": 1
          },
          "aria-required-children": {
            "expectedValue": true,
            "weight": 1
          },
          "aria-required-parent": {
            "expectedValue": true,
            "weight": 1
          },
          "aria-roles": {
            "expectedValue": true,
            "weight": 1
          },
          "aria-valid-attr-value": {
            "expectedValue": true,
            "weight": 1
          },
          "aria-valid-attr": {
            "expectedValue": true,
            "weight": 1
          }
        }
      }, {
        "name": "Elements describe their contents well",
        "audits": {
          "document-title": {
            "expectedValue": true,
            "weight": 1
          },
          "frame-title": {
            "expectedValue": true,
            "weight": 1
          },
          "label": {
            "expectedValue": true,
            "weight": 1
          },
          "layout-table": {
            "expectedValue": true,
            "weight": 1
          },
          "object-alt": {
            "expectedValue": true,
            "weight": 1
          },
          "video-caption": {
            "expectedValue": true,
            "weight": 1
          },
          "video-description": {
            "expectedValue": true,
            "weight": 1
          }
        }
      }, {
        "name": "The page's language is specified and valid",
        "audits": {
          "html-has-lang": {
            "expectedValue": true,
            "weight": 1
          },
          "html-lang-valid": {
            "expectedValue": true,
            "weight": 1
          },
          "valid-lang": {
            "expectedValue": true,
            "weight": 1
          }
        }
      }, {
        "name": "The document does not use <meta http-equiv=\"refresh\">",
        "audits": {
          "meta-refresh": {
            "expectedValue": true,
            "weight": 1
          }
        }
      }, {
        "name": "The <meta name=\"viewport\"> element follows best practices",
        "audits": {
          "meta-viewport": {
            "expectedValue": true,
            "weight": 1
          }
        }
      }, {
        "name": "Links and buttons have discernable names",
        "audits": {
          "button-name": {
            "expectedValue": true,
            "weight": 1
          },
          "link-name": {
            "expectedValue": true,
            "weight": 1
          }
        }
      }, {
        "name": "Repetitive content can be bypassed",
        "audits": {
          "bypass": {
            "expectedValue": true,
            "weight": 1
          }
        }
      }]
    }, {
    "name": "Performance",
    "id": "perf",
    "description": "These encapsulate your app's performance.",
    "scored": false,
    "categorizable": false,
    "items": [{
      "audits": {
        "total-byte-weight": {
          "expectedValue": 100,
          "weight": 1
        },
        "dom-size": {
          "expectedValue": 100,
          "weight": 1
        },
        "uses-optimized-images": {
          "expectedValue": true,
          "weight": 1
        },
        "uses-request-compression": {
          "expectedValue": true,
          "weight": 1
        },
        "uses-responsive-images": {
          "expectedValue": true,
          "weight": 1
        },
        "offscreen-images": {
          "expectedValue": true,
          "weight": 1
        },
        // "unused-css-rules": {
        //   "expectedValue": true,
        //   "weight": 1
        // },
        "link-blocking-first-paint": {
          "expectedValue": true,
          "weight": 1
        },
        "script-blocking-first-paint": {
          "expectedValue": true,
          "weight": 1
        },
         "critical-request-chains": {
          "expectedValue": true,
          "weight": 1
        },
        "user-timings": {
          "expectedValue": true,
          "weight": 1
        }
      }
    }]
  }, {
    "name": "Fancier stuff",
    "id": "fancy",
    "description": "A list of newer features that you could be using in your app. These audits do not affect your score and are just suggestions.",
    "scored": false,
    "categorizable": true,
    "additional": true,
    "items": [{
      "name": "New JavaScript features",
      "audits": {
        "no-datenow": {
          "expectedValue": true,
          "weight": 1
        },
        "no-console-time": {
          "expectedValue": true,
          "weight": 1
        }
      }
    }]
  }],
  "groups": {
    "perf-metric": {
      "title": "Metrics",
      "description": "These metrics encapsulate your app's performance across a number of dimensions."
    },
    "perf-hint": {
      "title": "Opportunities",
      "description": "These are opportunities to speed up your application by optimizing the following resources."
    },
    "perf-info": {
      "title": "Diagnostics",
      "description": "More information about the performance of your application."
    },
    "a11y-color-contrast": {
      "title": "Color Contrast Is Satisfactory",
      "description": "Screen readers and other assitive technologies require annotations to understand otherwise ambiguous content."
    },
    "a11y-describe-contents": {
      "title": "Elements Describe Contents Well",
      "description": "Screen readers and other assitive technologies require annotations to understand otherwise ambiguous content."
    },
    "a11y-well-structured": {
      "title": "Elements Are Well Structured",
      "description": "Screen readers and other assitive technologies require annotations to understand otherwise ambiguous content."
    },
    "a11y-aria": {
      "title": "ARIA Attributes Follow Best Practices",
      "description": "Screen readers and other assitive technologies require annotations to understand otherwise ambiguous content."
    },
    "a11y-correct-attributes": {
      "title": "Elements Use Attributes Correctly",
      "description": "Screen readers and other assitive technologies require annotations to understand otherwise ambiguous content."
    },
    "a11y-element-names": {
      "title": "Elements Have Discernable Names",
      "description": "Screen readers and other assitive technologies require annotations to understand otherwise ambiguous content."
    },
    "a11y-language": {
      "title": "Page Specifies Valid Language",
      "description": "Screen readers and other assitive technologies require annotations to understand otherwise ambiguous content."
    },
    "a11y-meta": {
      "title": "Meta Tags Used Properly",
      "description": "Screen readers and other assitive technologies require annotations to understand otherwise ambiguous content."
    },
  },
  "categories": {
    "pwa": {
      "name": "Progressive Web App",
      "weight": 1,
      "description": "These audits validate the aspects of a Progressive Web App. They are a subset of the [PWA Checklist](https://developers.google.com/web/progressive-web-apps/checklist).",
      "audits": [
        {"id": "service-worker", "weight": 1},
        {"id": "works-offline", "weight": 1},
        {"id": "without-javascript", "weight": 1},
        {"id": "is-on-https", "weight": 1},
        {"id": "redirects-http", "weight": 1},
        {"id": "load-fast-enough-for-pwa", "weight": 1},
        {"id": "webapp-install-banner", "weight": 1},
        {"id": "splash-screen", "weight": 1},
        {"id": "themed-omnibox", "weight": 1},
        {"id": "viewport", "weight": 1},
        {"id": "content-width", "weight": 1}
      ]
    },
    "performance": {
      "name": "Performance",
      "description": "These encapsulate your app's performance.",
      "audits": [
<<<<<<< HEAD
        {"id": "first-meaningful-paint", "weight": 5},
        {"id": "speed-index-metric", "weight": 1},
        {"id": "estimated-input-latency", "weight": 1},
        {"id": "time-to-interactive", "weight": 5},
        {"id": "consistently-interactive", "weight": 5},
        {"id": "first-interactive", "weight": 5},
        {"id": "link-blocking-first-paint", "weight": 0},
        {"id": "script-blocking-first-paint", "weight": 0},
=======
        {"id": "first-meaningful-paint", "weight": 5, "group": "perf-metric"},
        {"id": "speed-index-metric", "weight": 1, "group": "perf-metric"},
        {"id": "estimated-input-latency", "weight": 1, "group": "perf-metric"},
        {"id": "time-to-interactive", "weight": 5, "group": "perf-metric"},
        {"id": "first-interactive", "weight": 5, "group": "perf-metric"},
        {"id": "link-blocking-first-paint", "weight": 0, "group": "perf-hint"},
        {"id": "script-blocking-first-paint", "weight": 0, "group": "perf-hint"},
>>>>>>> 0e80b611
        // {"id": "unused-css-rules", "weight": 0},
        {"id": "uses-optimized-images", "weight": 0, "group": "perf-hint"},
        {"id": "uses-request-compression", "weight": 0, "group": "perf-hint"},
        {"id": "uses-responsive-images", "weight": 0, "group": "perf-hint"},
        {"id": "time-to-firstbyte", "weight": 0, "group": "perf-hint"},
        {"id": "total-byte-weight", "weight": 0, "group": "perf-info"},
        {"id": "dom-size", "weight": 0, "group": "perf-info"},
        {"id": "critical-request-chains", "weight": 0, "group": "perf-info"},
        {"id": "user-timings", "weight": 0, "group": "perf-info"}

      ]
    },
    "accessibility": {
      "name": "Accessibility",
      "description": "These checks highlight opportunities to [improve the accessibility of your app](https://developers.google.com/web/fundamentals/accessibility).",
      "audits": [
        {"id": "accesskeys", "weight": 1, "group": "a11y-correct-attributes"},
        {"id": "aria-allowed-attr", "weight": 1, "group": "a11y-aria"},
        {"id": "aria-required-attr", "weight": 1, "group": "a11y-aria"},
        {"id": "aria-required-children", "weight": 1, "group": "a11y-aria"},
        {"id": "aria-required-parent", "weight": 1, "group": "a11y-aria"},
        {"id": "aria-roles", "weight": 1, "group": "a11y-aria"},
        {"id": "aria-valid-attr-value", "weight": 1, "group": "a11y-aria"},
        {"id": "aria-valid-attr", "weight": 1, "group": "a11y-aria"},
        {"id": "audio-caption", "weight": 1, "group": "a11y-correct-attributes"},
        {"id": "button-name", "weight": 1, "group": "a11y-element-names"},
        {"id": "bypass", "weight": 1, "group": "a11y-describe-contents"},
        {"id": "color-contrast", "weight": 1, "group": "a11y-color-contrast"},
        {"id": "definition-list", "weight": 1, "group": "a11y-well-structured"},
        {"id": "dlitem", "weight": 1, "group": "a11y-well-structured"},
        {"id": "document-title", "weight": 1, "group": "a11y-describe-contents"},
        {"id": "duplicate-id", "weight": 1, "group": "a11y-well-structured"},
        {"id": "frame-title", "weight": 1, "group": "a11y-describe-contents"},
        {"id": "html-has-lang", "weight": 1, "group": "a11y-language"},
        {"id": "html-lang-valid", "weight": 1, "group": "a11y-language"},
        {"id": "image-alt", "weight": 1, "group": "a11y-correct-attributes"},
        {"id": "input-image-alt", "weight": 1, "group": "a11y-correct-attributes"},
        {"id": "label", "weight": 1, "group": "a11y-describe-contents"},
        {"id": "layout-table", "weight": 1, "group": "a11y-describe-contents"},
        {"id": "link-name", "weight": 1, "group": "a11y-element-names"},
        {"id": "list", "weight": 1, "group": "a11y-well-structured"},
        {"id": "listitem", "weight": 1, "group": "a11y-well-structured"},
        {"id": "meta-refresh", "weight": 1, "group": "a11y-meta"},
        {"id": "meta-viewport", "weight": 1, "group": "a11y-meta"},
        {"id": "object-alt", "weight": 1, "group": "a11y-describe-contents"},
        {"id": "tabindex", "weight": 1, "group": "a11y-correct-attributes"},
        {"id": "td-headers-attr", "weight": 1, "group": "a11y-correct-attributes"},
        {"id": "th-has-data-cells", "weight": 1, "group": "a11y-correct-attributes"},
        {"id": "valid-lang", "weight": 1, "group": "a11y-language"},
        {"id": "video-caption", "weight": 1, "group": "a11y-describe-contents"},
        {"id": "video-description", "weight": 1, "group": "a11y-describe-contents"},
      ]
    },
    "best-practices": {
      "name": "Best Practices",
      "description": "We've compiled some recommendations for modernizing your web app and avoiding performance pitfalls. These audits do not affect your score but are worth a look.",
      "audits": [
        {"id": "appcache-manifest", "weight": 1},
        {"id": "no-websql", "weight": 1},
        {"id": "is-on-https", "weight": 1},
        {"id": "uses-http2", "weight": 1},
        // {"id": "no-old-flexbox", "weight": 1},
        {"id": "uses-passive-event-listeners", "weight": 1},
        {"id": "no-mutation-events", "weight": 1},
        {"id": "no-document-write", "weight": 1},
        {"id": "external-anchors-use-rel-noopener", "weight": 1},
        {"id": "geolocation-on-start", "weight": 1},
        {"id": "notification-on-start", "weight": 1},
        {"id": "deprecations", "weight": 1},
        {"id": "manifest-short-name-length", "weight": 1},
      ]
    }
  }
}<|MERGE_RESOLUTION|>--- conflicted
+++ resolved
@@ -68,11 +68,8 @@
     "load-fast-enough-for-pwa",
     "speed-index-metric",
     "estimated-input-latency",
-<<<<<<< HEAD
     "consistently-interactive",
-=======
     "time-to-firstbyte",
->>>>>>> 0e80b611
     "first-interactive",
     "time-to-interactive",
     "user-timings",
@@ -668,24 +665,14 @@
       "name": "Performance",
       "description": "These encapsulate your app's performance.",
       "audits": [
-<<<<<<< HEAD
-        {"id": "first-meaningful-paint", "weight": 5},
-        {"id": "speed-index-metric", "weight": 1},
-        {"id": "estimated-input-latency", "weight": 1},
-        {"id": "time-to-interactive", "weight": 5},
-        {"id": "consistently-interactive", "weight": 5},
-        {"id": "first-interactive", "weight": 5},
-        {"id": "link-blocking-first-paint", "weight": 0},
-        {"id": "script-blocking-first-paint", "weight": 0},
-=======
         {"id": "first-meaningful-paint", "weight": 5, "group": "perf-metric"},
         {"id": "speed-index-metric", "weight": 1, "group": "perf-metric"},
         {"id": "estimated-input-latency", "weight": 1, "group": "perf-metric"},
         {"id": "time-to-interactive", "weight": 5, "group": "perf-metric"},
         {"id": "first-interactive", "weight": 5, "group": "perf-metric"},
+        {"id": "consistently-interactive", "weight": 5, "group": "perf-metric"},
         {"id": "link-blocking-first-paint", "weight": 0, "group": "perf-hint"},
         {"id": "script-blocking-first-paint", "weight": 0, "group": "perf-hint"},
->>>>>>> 0e80b611
         // {"id": "unused-css-rules", "weight": 0},
         {"id": "uses-optimized-images", "weight": 0, "group": "perf-hint"},
         {"id": "uses-request-compression", "weight": 0, "group": "perf-hint"},
